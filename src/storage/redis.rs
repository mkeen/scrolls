use std::{str::FromStr, time::Duration};

use gasket::{
    error::AsWorkError,
    runtime::{spawn_stage, WorkOutcome},
};

use redis::{Commands, ToRedisArgs};
use serde::Deserialize;

use crate::{bootstrap, crosscut, model};

type InputPort = gasket::messaging::TwoPhaseInputPort<model::CRDTCommand>;

impl ToRedisArgs for model::Value {
    fn write_redis_args<W>(&self, out: &mut W)
    where
        W: ?Sized + redis::RedisWrite,
    {
        match self {
            model::Value::String(x) => x.write_redis_args(out),
            model::Value::BigInt(x) => x.to_string().write_redis_args(out),
            model::Value::Cbor(x) => x.write_redis_args(out),
            model::Value::Json(x) => todo!("{}", x),
        }
    }
}

#[derive(Deserialize, Clone)]
pub struct Config {
    pub connection_params: String,
    pub cursor_key: Option<String>,
}

impl Config {
    pub fn bootstrapper(
        self,
        _chain: &crosscut::ChainWellKnownInfo,
        _intersect: &crosscut::IntersectConfig,
    ) -> Bootstrapper {
        Bootstrapper {
            config: self,
            input: Default::default(),
        }
    }

    pub fn cursor_key(&self) -> &str {
        self.cursor_key.as_deref().unwrap_or("_cursor")
    }
}

pub struct Bootstrapper {
    config: Config,
    input: InputPort,
}

impl Bootstrapper {
    pub fn borrow_input_port(&mut self) -> &'_ mut InputPort {
        &mut self.input
    }

    pub fn build_cursor(&self) -> Cursor {
        Cursor {
            config: self.config.clone(),
        }
    }

    pub fn spawn_stages(self, pipeline: &mut bootstrap::Pipeline) {
        let worker = Worker {
            config: self.config.clone(),
            connection: None,
            input: self.input,
            ops_count: Default::default(),
        };

        pipeline.register_stage(spawn_stage(
            worker,
            gasket::runtime::Policy {
                tick_timeout: Some(Duration::from_secs(600)),
                bootstrap_retry: gasket::retries::Policy {
                    max_retries: 20,
                    backoff_unit: Duration::from_secs(1),
                    backoff_factor: 2,
                    max_backoff: Duration::from_secs(60),
                },
                ..Default::default()
            },
            Some("redis"),
        ));
    }
}

pub struct Cursor {
    config: Config,
}

impl Cursor {
    pub fn last_point(&mut self) -> Result<Option<crosscut::PointArg>, crate::Error> {
        let mut connection = redis::Client::open(self.config.connection_params.clone())
            .and_then(|x| x.get_connection())
            .map_err(crate::Error::storage)?;

        let raw: Option<String> = connection
            .get(&self.config.cursor_key())
            .map_err(crate::Error::storage)?;

        let point = match raw {
            Some(x) => Some(crosscut::PointArg::from_str(&x)?),
            None => None,
        };

        Ok(point)
    }
}

pub struct Worker {
    config: Config,
    connection: Option<redis::Connection>,
    ops_count: gasket::metrics::Counter,
    input: InputPort,
}

impl gasket::runtime::Worker for Worker {
    fn metrics(&self) -> gasket::metrics::Registry {
        gasket::metrics::Builder::new()
            .with_counter("storage_ops", &self.ops_count)
            .build()
    }

    fn work(&mut self) -> gasket::runtime::WorkResult {
        let msg = self.input.recv_or_idle()?;

        match msg.payload {
            model::CRDTCommand::BlockStarting(_) => {
                // start redis transaction
                redis::cmd("MULTI")
                    .query(self.connection.as_mut().unwrap())
                    .or_restart()?;
            }
            model::CRDTCommand::GrowOnlySetAdd(key, value) => {
                self.connection
                    .as_mut()
                    .unwrap()
                    .sadd(key, value)
                    .or_restart()?;
            }
            model::CRDTCommand::TwoPhaseSetAdd(key, value) => {
                log::debug!("adding to 2-phase set [{}], value [{}]", key, value);

                self.connection
                    .as_mut()
                    .unwrap()
                    .sadd(key, value)
                    .or_restart()?;
            }
            model::CRDTCommand::TwoPhaseSetRemove(key, value) => {
                log::debug!("removing from 2-phase set [{}], value [{}]", key, value);

                self.connection
                    .as_mut()
                    .unwrap()
                    .sadd(format!("{}.ts", key), value)
                    .or_restart()?;
            }
            model::CRDTCommand::SetAdd(key, value) => {
                log::debug!("adding to set [{}], value [{}]", key, value);

                self.connection
                    .as_mut()
                    .unwrap()
                    .sadd(key, value)
                    .or_restart()?;
            }
            model::CRDTCommand::BlindSetAdd(key, value) => {
                log::debug!("blindly adding to set [{}], value [{}]", key, value);

                self.connection
                    .as_mut()
                    .unwrap()
                    .sadd(key, value)
                    .or_dismiss()?;
            }
            model::CRDTCommand::SetRemove(key, value) => {
                log::debug!("removing from set [{}], value [{}]", key, value);

                self.connection
                    .as_mut()
                    .unwrap()
                    .srem(key, value)
                    .or_restart()?;
            }
            model::CRDTCommand::LastWriteWins(key, value, ts) => {
                log::debug!("last write for [{}], slot [{}]", key, ts);

                self.connection
                    .as_mut()
                    .unwrap()
                    .zadd(key, value, ts)
                    .or_restart()?;
            }
            model::CRDTCommand::SortedSetAdd(key, value, delta) => {
                log::debug!(
                    "sorted set add [{}], value [{}], delta [{}]",
                    key,
                    value,
                    delta
                );

                self.connection
                    .as_mut()
                    .unwrap()
                    .zincr(key, value, delta)
                    .or_restart()?;
            }
            model::CRDTCommand::SortedSetRemove(key, value, delta) => {
                log::debug!(
                    "sorted set remove [{}], value [{}], delta [{}]",
                    key,
                    value,
                    delta
                );

                self.connection
                    .as_mut()
                    .unwrap()
                    .zincr(&key, value, delta)
                    .or_restart()?;

                // removal of dangling scores  (aka garage collection)
                self.connection
                    .as_mut()
                    .unwrap()
                    .zrembyscore(&key, 0, 0)
                    .or_restart()?;
            }
            model::CRDTCommand::AnyWriteWins(key, value) => {
                log::debug!("overwrite [{}]", key);

                self.connection
                    .as_mut()
                    .unwrap()
                    .set(key, value)
                    .or_restart()?;
            }
            model::CRDTCommand::PNCounter(key, value) => {
                log::debug!("increasing counter [{}], by [{}]", key, value);

                self.connection
                    .as_mut()
                    .unwrap()
                    .incr(key, value)
                    .or_restart()?;
            }
            model::CRDTCommand::HashSetValue(member, key, value) => {
<<<<<<< HEAD
                log::debug!("setting hash {} member {}", member, key);
=======
                log::debug!("setting hash key {} member {}", member, key);
>>>>>>> 0e077f97

                self.connection
                    .as_mut()
                    .unwrap()
                    .hset(member, key, value)
                    .or_restart()?;
            }
<<<<<<< HEAD
            model::CRDTCommand::HashCounter(member, key, delta) => {
                log::debug!("increasing hash {} member {} by {}", member, key, delta);
=======
            model::CRDTCommand::HashCounter(key, member, delta) => {
                log::debug!("increasing hash key {} member {} by {}", key, member, delta);
>>>>>>> 0e077f97

                self.connection
                    .as_mut()
                    .unwrap()
                    .hincr(member, key, delta)
                    .or_restart()?;
            }
<<<<<<< HEAD
            model::CRDTCommand::HashUnsetKey(member, key) => {
                log::debug!("deleting hash member {} key {}", member, key);
=======
            model::CRDTCommand::HashUnsetKey(key, member) => {
                log::debug!("deleting hash key {} member {}", key, member);
>>>>>>> 0e077f97

                self.connection
                    .as_mut()
                    .unwrap()
                    .hdel(member, key)
                    .or_restart()?;
            }
            model::CRDTCommand::BlockFinished(point) => {
                let cursor_str = crosscut::PointArg::from(point).to_string();

                self.connection
                    .as_mut()
                    .unwrap()
                    .set(self.config.cursor_key(), &cursor_str)
                    .or_restart()?;

                log::info!(
                    "new cursor saved to redis {} {}",
                    &self.config.cursor_key(),
                    &cursor_str
                );

                // end redis transaction
                redis::cmd("EXEC")
                    .query(self.connection.as_mut().unwrap())
                    .or_restart()?;
            }
        };

        self.ops_count.inc(1);
        self.input.commit();

        Ok(WorkOutcome::Partial)
    }

    fn bootstrap(&mut self) -> Result<(), gasket::error::Error> {
        self.connection = redis::Client::open(self.config.connection_params.clone())
            .and_then(|c| c.get_connection())
            .or_retry()?
            .into();

        Ok(())
    }

    fn teardown(&mut self) -> Result<(), gasket::error::Error> {
        Ok(())
    }
}<|MERGE_RESOLUTION|>--- conflicted
+++ resolved
@@ -252,11 +252,7 @@
                     .or_restart()?;
             }
             model::CRDTCommand::HashSetValue(member, key, value) => {
-<<<<<<< HEAD
-                log::debug!("setting hash {} member {}", member, key);
-=======
                 log::debug!("setting hash key {} member {}", member, key);
->>>>>>> 0e077f97
 
                 self.connection
                     .as_mut()
@@ -264,13 +260,8 @@
                     .hset(member, key, value)
                     .or_restart()?;
             }
-<<<<<<< HEAD
-            model::CRDTCommand::HashCounter(member, key, delta) => {
-                log::debug!("increasing hash {} member {} by {}", member, key, delta);
-=======
             model::CRDTCommand::HashCounter(key, member, delta) => {
                 log::debug!("increasing hash key {} member {} by {}", key, member, delta);
->>>>>>> 0e077f97
 
                 self.connection
                     .as_mut()
@@ -278,14 +269,9 @@
                     .hincr(member, key, delta)
                     .or_restart()?;
             }
-<<<<<<< HEAD
-            model::CRDTCommand::HashUnsetKey(member, key) => {
-                log::debug!("deleting hash member {} key {}", member, key);
-=======
             model::CRDTCommand::HashUnsetKey(key, member) => {
                 log::debug!("deleting hash key {} member {}", key, member);
->>>>>>> 0e077f97
-
+                
                 self.connection
                     .as_mut()
                     .unwrap()
