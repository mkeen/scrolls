--- conflicted
+++ resolved
@@ -139,15 +139,9 @@
     AnyWriteWins(Key, Value),
     // TODO make sure Value is a generic not stringly typed
     PNCounter(Key, Delta),
-<<<<<<< HEAD
-    HashCounter(Member, Key, Delta),
-    HashSetValue(Member, Key, Value),
-    HashUnsetKey(Member, Key),
-=======
     HashCounter(Key, Member, Delta),
     HashSetValue(Key, Member, Value),
     HashUnsetKey(Key, Member),
->>>>>>> 0e077f97
     BlockFinished(Point),
 }
 
@@ -246,21 +240,12 @@
 
     pub fn hash_set_value<V>(
         prefix: Option<&str>,
-<<<<<<< HEAD
-        member: String,
-        key: &str,
-        value: V,
-    ) -> CRDTCommand
-    where
-        V: Into<Value>,
-=======
         key: &str,
         member: String,
         value: V,
     ) -> CRDTCommand
         where
             V: Into<Value>,
->>>>>>> 0e077f97
     {
         let key = match prefix {
             Some(prefix) => format!("{}.{}", prefix, key.to_string()),
@@ -281,13 +266,8 @@
 
     pub fn hash_counter(
         prefix: Option<&str>,
-<<<<<<< HEAD
-        member: String,
-        key: &str,
-=======
-        key: &str,
-        member: String,
->>>>>>> 0e077f97
+        key: &str,
+        member: String,
         delta: i64,
     ) -> CRDTCommand {
         let key = match prefix {
